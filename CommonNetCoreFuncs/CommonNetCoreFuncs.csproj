--- conflicted
+++ resolved
@@ -46,11 +46,7 @@
     <PackageReference Include="Microsoft.AspNet.WebApi.Client" Version="5.2.9" />
     <PackageReference Include="Microsoft.AspNetCore.JsonPatch" Version="6.0.8" />
     <PackageReference Include="Microsoft.Extensions.Configuration.UserSecrets" Version="6.0.1" />
-<<<<<<< HEAD
-    <PackageReference Include="Microsoft.IdentityModel.Tokens" Version="6.21.0" />
-=======
     <PackageReference Include="Microsoft.IdentityModel.Tokens" Version="6.22.0" />
->>>>>>> ae0f4eb9
     <PackageReference Include="NLog.Web.AspNetCore" Version="5.1.0" />
     <PackageReference Include="NPOI" Version="2.5.6" />
     <PackageReference Include="SixLabors.ImageSharp" Version="2.1.3" />
